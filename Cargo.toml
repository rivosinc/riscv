--- conflicted
+++ resolved
@@ -22,14 +22,9 @@
 
 [dependencies]
 bit_field = "0.10.0"
-<<<<<<< HEAD
 critical-section = "1.1.0"
-embedded-hal = "0.2.6"
-volatile-register = "0.2"
-=======
 embedded-hal = "0.2.6"
 volatile-register = "0.2"
 
 [dev-dependencies]
->>>>>>> 65420bd9
 memoffset = "0.5.4"
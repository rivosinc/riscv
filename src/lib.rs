//! Low level access to RISC-V processors
//!
//! # Minimum Supported Rust Version (MSRV)
//!
//! This crate is guaranteed to compile on stable Rust 1.59 and up. It *might*
//! compile with older versions but that may change in any new patch release.
//!
//! # Features
//!
//! This crate provides:
//!
//! - Access to core registers like `mstatus` or `mcause`.
//! - Interrupt manipulation mechanisms.
//! - Wrappers around assembly instructions like `WFI`.
//!
//! # Optional features
//!
//! ## `critical-section-single-hart`
//!
//! This feature enables a [`critical-section`](https://github.com/rust-embedded/critical-section)
//! implementation suitable for single-hart targets, based on disabling interrupts globally.
//!
//! It is **unsound** to enable it on multi-hart targets,
//! and may cause functional problems in systems where some interrupts must be not be disabled
//! or critical sections are managed as part of an RTOS. In these cases, you should use
//! a target-specific implementation instead, typically provided by a HAL or RTOS crate.

#![no_std]

pub mod aplic;
pub mod asm;
pub mod delay;
pub mod interrupt;
<<<<<<< HEAD
pub mod plic;
=======
pub mod peripheral;
>>>>>>> 65420bd9
pub mod register;

#[macro_use]
mod macros;

#[cfg(all(riscv, feature = "critical-section-single-hart"))]
mod critical_section;

/// Used to reexport items for use in macros. Do not use directly.
/// Not covered by semver guarantees.
#[doc(hidden)]
pub mod _export {
    pub use critical_section;
}<|MERGE_RESOLUTION|>--- conflicted
+++ resolved
@@ -31,11 +31,8 @@
 pub mod asm;
 pub mod delay;
 pub mod interrupt;
-<<<<<<< HEAD
 pub mod plic;
-=======
 pub mod peripheral;
->>>>>>> 65420bd9
 pub mod register;
 
 #[macro_use]
